---
title: Querying data with GraphQL
---

There are many options for loading data into React components. One of the most
popular and powerful of these is a technology called
[GraphQL](http://graphql.org/).

GraphQL was invented at Facebook to help product engineers _pull_ needed data into
React components.

GraphQL is a **q**uery **l**anguage (the _QL_ part of its name). If you're
familiar with SQL, it works in a very similar way. Using a special syntax, you describe
the data you want in your component and then that data is given
to you.

Gatsby uses GraphQL to enable [page and layout
components](/docs/building-with-components/) to declare what data they and their
sub-components need. Then, Gatsby makes that data available in
the browser when needed by your components.

## Why is GraphQL so cool?

* Eliminate frontend data boilerplate — no need to worry about requesting & waiting for data. Just ask for the data you need with a GraphQL query and it'll show up when you need it
* Push frontend complexity into queries — many data transformations can be done at _build-time_ within your GraphQL queries
* It's the perfect data querying language for the often complex/nested data dependencies of modern applications
* Improve performance by removing data bloat — GraphQL is a big part of why Gatsby is so fast as it enables lazy-loading the exact data in the exact form each view needs

## What does a GraphQL query look like?

GraphQL lets you ask for the exact data you need. Queries look like JSON:

```graphql
{
  site {
    siteMetadata {
      title
    }
  }
}
```

Which returns this:

```json
{
  "site": {
    "siteMetadata": {
      "title": "A Gatsby site!"
    }
  }
}
```

A basic page component with a GraphQL query might look like this:

```jsx
import React from "react";

export default ({ data }) => (
  <div>
    <h1>About {data.site.siteMetadata.title}</h1>
    <p>We're a very cool website you should return to often.</p>
  </div>
);

export const query = graphql`
  query AboutQuery {
    site {
      siteMetadata {
        title
      }
    }
  }
`;
```

The result of the query is automatically inserted into your React component
on the `data` prop. GraphQL and Gatsby let you ask for data and then
immediately start using it.

## How to learn GraphQL

Your experience developing with Gatsby might be the first time you've seen GraphQL! We hope you love it as much
as we do and find it useful for all your projects.

When starting out with GraphQL, we recommend the following two tutorials:

* https://www.howtographql.com/
* http://graphql.org/learn/

[The official Gatsby tutorial](/tutorial/part-four/) also includes an introduction to using GraphQL specifically with Gatsby.

## How do GraphQL and Gatsby work together?

One of the great things about GraphQL is how flexible it is. People use GraphQL
with [many different programming languages](http://graphql.org/code/) and for web and native apps.

Most people run GraphQL on a server to respond live to requests for
data from clients. You define a schema (a schema is a formal way of describing
the shape of your data) for your GraphQL server and then your GraphQL resolvers
retrieve data from databases and/or other APIs.

Gatsby uses GraphQL at _build-time_ and _not_ for live
sites. This is unique, and it means you don't need to run additional services (e.g. a database
and node.js service) to use GraphQL for production websites.

Gatsby is a great framework for building apps so it's possible and encouraged
to pair Gatsby's native build-time GraphQL with GraphQL queries running against
a live GraphQL server from the browser.

## Where does Gatsby's GraphQL schema come from?

Most usages of GraphQL involve manually creating a GraphQL schema.

With Gatsby, we use plugins which fetch data from different sources. We then use that data
to automatically _infer_ a GraphQL schema.

If you give Gatsby data that looks like this:

```json
{
  "title": "A long long time ago"
}
```

Gatsby will create a schema that looks something like this:

```
title: String
```

This makes it easy to pull data from anywhere and immediately start writing
GraphQL queries against your data.

This _can_ cause confusion as some data sources allow you to define
a schema even when there's not any data added for parts or all of the schema. If parts of the data haven't been added, then those parts of the schema might not be recreated in Gatsby.

## Powerful data transformations

GraphQL enables another unique feature of Gatsby — it lets you control data transformations with arguments to your queries. Some examples follow.

### Formatting dates

People often store dates like "2018-01-05" but want to display the date in some other form like "January 5th, 2018". One way of doing this is to load a date-formatting JavaScript library into the browser. Or, with Gatsby's GraphQL layer, you can do the formatting at query-time like:

```graphql
{
  date(formatString: "MMMM Do, YYYY")
}
```

### Markdown

Gatsby has _transformer_ plugins which can transform data from one form to another. A common example is markdown. If you install [`gatsby-transformer-remark`](/packages/gatsby-transformer-remark/), then in your queries, you can specify you want the transformed HTML version instead of markdown:

```graphql
markdownRemark {
  html
}
```

### Images

Gatsby has rich support for processing images. Responsive images are a big part of the modern web and typically involve creating 5+ sized thumbnails per photo. With Gatsby's [`gatsby-transformer-sharp`](/packages/gatsby-transformer-sharp/), you can _query_ your images for responsive versions. The query automatically creates all the needed responsive thumbnails and returns `src` and `srcSet` fields to add to your image element.

Combined with a special Gatsby image component, [gatsby-image](/packages/gatsby-image/), you have a very powerful set of primitives for building sites with images.

This is what a component using `gatsby-image` looks like:

```jsx
import React from "react";
import Img from "gatsby-image";

export default ({ data }) => (
  <div>
    <h1>Hello gatsby-image</h1>
    <Img resolutions={data.file.childImageSharp.resolutions} />
  </div>
);

export const query = graphql`
  query GatsbyImageSampleQuery {
    file(relativePath: { eq: "blog/avatars/kyle-mathews.jpeg" }) {
      childImageSharp {
        # Specify the image processing specifications right in the query.
        # Makes it trivial to update as your page's design changes.
        resolutions(width: 125, height: 125) {
          ...GatsbyImageSharpResolutions
        }
      }
    }
  }
`;
```

See also the following blog posts:

* [Making Website Building Fun](/blog/2017-10-16-making-website-building-fun/)
* [Image Optimization Made Easy with Gatsby.js](https://medium.com/@kyle.robert.gill/ridiculously-easy-image-optimization-with-gatsby-js-59d48e15db6e)

## Advanced

### Fragments

Notice that in the above example for [querying images](#images), we used `...GatsbyImageSharpResolutions`, which is a GraphQL Fragment, a reusable set of fields for query composition. You can read more about them [here](http://graphql.org/learn/queries/#fragments).

If you wish to define your own fragments for use in your application, you can use named exports to export them in any Javascript file, and they will be automatically processed by Gatsby for use in your GraphQL queries.

For example if I put a fragment in a helper component, I can use that fragment in any other query:

```jsx
// src/components/PostItem.js

export const markdownFrontmatterFragment = graphql`
  fragment MarkdownFrontmatter on MarkdownRemark {
    frontmatter {
      path
      title
      date(formatString: "MMMM DD, YYYY")
    }
  }
`;
```

They can then be used in any GraphQL query after that!

```graphql
query PostByPath($path: String!) {
  markdownRemark(frontmatter: { path: { eq: $path } }) {
    ...MarkdownFrontmatter
  }
}
```

It’s good practice for your helper components to define and export a fragment for the data they need. For example, on your index page might map over all of your posts to show them in a list.

```jsx
// src/pages/index.jsx

import React from "react";

export default ({ data }) => {
  return (
    <div>
<<<<<<< HEAD
		<h1>
        Index page
		</h1>
=======
      <h1>Index page</h1>
>>>>>>> 0649a0e8
      <h4>{data.allMarkdownRemark.totalCount} Posts</h4>
      {data.allMarkdownRemark.edges.map(({ node }) => (
        <div key={node.id}>
          <h3>
<<<<<<< HEAD
            {node.frontmatter.title}{" "}
            <span>— {node.frontmatter.date}</span>
=======
            {node.frontmatter.title} <span>— {node.frontmatter.date}</span>
>>>>>>> 0649a0e8
          </h3>
        </div>
      ))}
    </div>
  );
};

export const query = graphql`
  query IndexQuery {
    allMarkdownRemark {
      totalCount
      edges {
        node {
          id
          frontmatter {
            title
            date(formatString: "DD MMMM, YYYY")
          }
        }
      }
    }
  }
`;
```

If the index component becomes too large, you might want to refactor it into smaller components.

```jsx
// src/components/IndexPost.jsx

import React from "react";

export default ({ frontmatter: { title, date } }) => (
  <div>
    <h3>
      {title} <span>— {date}</span>
    </h3>
  </div>
);

export const query = graphql`
  fragment IndexPostFragment on MarkdownRemark {
    frontmatter {
      title
      date(formatString: "MMMM DD, YYYY")
    }
  }
`;
```

Now, we can use the component together with the exported fragment in our index page.

```jsx{28}
// src/pages/index.jsx

import React from "react";
import IndexPost from "../components/IndexPost";

export default ({ data }) => {
  return (
    <div>
		<h1>
        Index page
		</h1>
      <h4>{data.allMarkdownRemark.totalCount} Posts</h4>
      {data.allMarkdownRemark.edges.map(({ node }) => (
        <div key={node.id}>
          <IndexPost frontmatter={node.frontmatter} />
        </div>
      ))}
    </div>
  );
};

export const query = graphql`
  query IndexQuery {
    allMarkdownRemark {
      totalCount
      edges {
        node {
          ...IndexPostFragment
        }
      }
    }
  }
`;
```

## Further reading

### Getting started with GraphQL

* http://graphql.org/learn/
* https://www.howtographql.com/
* https://reactjs.org/blog/2015/05/01/graphql-introduction.html
* https://services.github.com/on-demand/graphql/

### Advanced readings on GraphQL

* [GraphQL specification](https://facebook.github.io/graphql/October2016/)
* [Interfaces and Unions](https://medium.com/the-graphqlhub/graphql-tour-interfaces-and-unions-7dd5be35de0d)
* [Relay Compiler (which Gatsby uses to process queries)](https://facebook.github.io/relay/docs/en/compiler-architecture.html)<|MERGE_RESOLUTION|>--- conflicted
+++ resolved
@@ -243,23 +243,12 @@
 export default ({ data }) => {
   return (
     <div>
-<<<<<<< HEAD
-		<h1>
-        Index page
-		</h1>
-=======
       <h1>Index page</h1>
->>>>>>> 0649a0e8
       <h4>{data.allMarkdownRemark.totalCount} Posts</h4>
       {data.allMarkdownRemark.edges.map(({ node }) => (
         <div key={node.id}>
           <h3>
-<<<<<<< HEAD
-            {node.frontmatter.title}{" "}
-            <span>— {node.frontmatter.date}</span>
-=======
             {node.frontmatter.title} <span>— {node.frontmatter.date}</span>
->>>>>>> 0649a0e8
           </h3>
         </div>
       ))}
