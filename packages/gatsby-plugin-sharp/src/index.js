--- conflicted
+++ resolved
@@ -29,7 +29,7 @@
 
 const duotone = require(`./duotone`)
 const { boundActionCreators } = require(`gatsby/dist/redux/actions`)
-const report = require(`gatsby-cli/lib/reporter`)
+const reporter = require(`gatsby-cli/lib/reporter`)
 
 // Promisify the sharp prototype (methods) to promisify the alternative (for
 // raw) callback-accepting toBuffer(...) method
@@ -75,11 +75,7 @@
   try {
     pipeline = sharp(file).rotate()
   } catch (err) {
-<<<<<<< HEAD
-    report.error(`Failed to process image ${file}`, err)
-=======
     reportError(`Failed to process image ${file}`, err, reporter)
->>>>>>> 0649a0e8
     jobs.forEach(job => job.outsideReject(err))
     return
   }
@@ -152,11 +148,7 @@
       )
 
       if (err) {
-<<<<<<< HEAD
-        report.error(`Failed to process image ${file}`, err)
-=======
         reportError(`Failed to process image ${file}`, err, reporter)
->>>>>>> 0649a0e8
         job.outsideReject(err)
       } else {
         job.outsideResolve()
@@ -169,12 +161,8 @@
     ) {
       clonedPipeline
         .toBuffer()
-<<<<<<< HEAD
-        .then(sharpBuffer => {
+        .then(sharpBuffer =>
           imagemin
-=======
-        .then(sharpBuffer => imagemin
->>>>>>> 0649a0e8
             .buffer(sharpBuffer, {
               plugins: [
                 imageminPngquant({
@@ -188,12 +176,8 @@
             .then(imageminBuffer => {
               fs.writeFile(job.outputPath, imageminBuffer, onFinish)
             })
-<<<<<<< HEAD
             .catch(onFinish)
-        })
-=======
-            .catch(onFinish))
->>>>>>> 0649a0e8
+        )
         .catch(onFinish)
       // Compress webp
     } else if (
@@ -202,24 +186,16 @@
     ) {
       clonedPipeline
         .toBuffer()
-<<<<<<< HEAD
-        .then(sharpBuffer => {
+        .then(sharpBuffer =>
           imagemin
-=======
-        .then(sharpBuffer => imagemin
->>>>>>> 0649a0e8
             .buffer(sharpBuffer, {
               plugins: [imageminWebp({ quality: args.quality })],
             })
             .then(imageminBuffer => {
               fs.writeFile(job.outputPath, imageminBuffer, onFinish)
             })
-<<<<<<< HEAD
             .catch(onFinish)
-        })
-=======
-            .catch(onFinish))
->>>>>>> 0649a0e8
+        )
         .catch(onFinish)
       // any other format (jpeg, tiff) - don't compress it just handle output
     } else {
@@ -401,11 +377,7 @@
   try {
     pipeline = sharp(file.absolutePath).rotate()
   } catch (err) {
-<<<<<<< HEAD
-    report.error(`Failed to process image ${file.absolutePath}`, err)
-=======
     reportError(`Failed to process image ${file.absolutePath}`, err, reporter)
->>>>>>> 0649a0e8
     return null
   }
 
@@ -480,11 +452,7 @@
   try {
     metadata = await sharp(file.absolutePath).metadata()
   } catch (err) {
-<<<<<<< HEAD
-    report.error(`Failed to process image ${file.absolutePath}`, err)
-=======
     reportError(`Failed to process image ${file.absolutePath}`, err, reporter)
->>>>>>> 0649a0e8
     return null
   }
 
@@ -714,11 +682,7 @@
   try {
     pipeline = sharp(file.absolutePath).rotate()
   } catch (err) {
-<<<<<<< HEAD
-    report.error(`Failed to process image ${file.absolutePath}`, err)
-=======
     reportError(`Failed to process image ${file.absolutePath}`, err, reporter)
->>>>>>> 0649a0e8
     return null
   }
 
