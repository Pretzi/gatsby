--- conflicted
+++ resolved
@@ -8,13 +8,8 @@
   },
   "dependencies": {
     "@babel/runtime": "^7.14.8",
-<<<<<<< HEAD
     "fastq": "^1.11.1",
-    "chokidar": "^3.4.3",
-=======
-    "better-queue": "^3.8.10",
     "chokidar": "^3.5.2",
->>>>>>> 3afef0ac
     "file-type": "^16.0.0",
     "fs-extra": "^10.0.0",
     "gatsby-core-utils": "^2.14.0-next.0",
