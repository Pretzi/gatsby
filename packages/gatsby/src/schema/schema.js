--- conflicted
+++ resolved
@@ -1,18 +1,12 @@
 const _ = require(`lodash`)
 const { toInputObjectType } = require(`graphql-compose`)
 const apiRunner = require(`../utils/api-runner-node`)
-<<<<<<< HEAD
 const report = require(`gatsby-cli/lib/reporter`)
 const { GraphQLDate } = require(`./types/Date`)
 const {
   addNodeInterface,
   addNodeInterfaceFields,
-  hasNodeInterface,
 } = require(`./types/NodeInterface`)
-=======
-const GraphQLDate = require(`./types/Date`)
-const { addNodeInterfaceFields } = require(`./types/NodeInterface`)
->>>>>>> 12a9819b
 const { addInferredType, addInferredTypes } = require(`./infer`)
 const { findOne, findManyPaginated } = require(`./resolvers`)
 const { InferDirective, DontInferDirective } = require(`./types/directives`)
