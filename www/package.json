{
  "name": "gatsbyjs.org",
  "description": "Gatsby's Website",
  "version": "2.0.0",
  "author": "Kyle Mathews <mathews.kyle@gmail.com>",
  "dependencies": {
    "@emotion/styled": "^10.0.27",
    "@jamo/graphql-request": "2.0.3",
    "@lingui/react": "^2.9.1",
    "@loadable/component": "^5.12.0",
    "@mdx-js/mdx": "^1.6.1",
    "@reach/skip-nav": "^0.6.2",
    "@styled-system/prop-types": "^5.1.5",
    "@styled-system/should-forward-prop": "^5.1.5",
    "@styled-system/theme-get": "^5.1.2",
    "@wardpeet/gatsby-plugin-sourcemap-explorer": "^0.0.3",
    "@xstate/react": "^0.8.1",
    "axios": "^0.19.2",
    "bluebird": "^3.7.2",
    "color-blend": "^2.0.9",
    "dotenv": "^8.2.0",
    "email-validator": "^1.2.3",
    "fuse.js": "^3.6.1",
<<<<<<< HEAD
    "gatsby": "2.21.6-query-webpack-modules.5",
=======
    "gatsby": "^2.21.37",
>>>>>>> 2c38a9df
    "gatsby-alias-imports": "^1.0.4",
    "gatsby-core-utils": "^1.2.3",
    "gatsby-design-tokens": "^2.0.5",
    "gatsby-image": "^2.4.4",
    "gatsby-plugin-canonical-urls": "^2.3.1",
    "gatsby-plugin-catch-links": "^2.3.1",
    "gatsby-plugin-emotion": "^4.3.1",
    "gatsby-plugin-feed": "^2.5.1",
    "gatsby-plugin-google-analytics": "^2.3.1",
    "gatsby-plugin-google-tagmanager": "^2.3.1",
    "gatsby-plugin-guess-js": "^1.3.2",
    "gatsby-plugin-layout": "^1.3.1",
    "gatsby-plugin-mailchimp": "^2.2.3",
<<<<<<< HEAD
    "gatsby-plugin-manifest": "^2.4.1",
    "gatsby-plugin-mdx": "1.2.5-query-webpack-modules.12",
    "gatsby-plugin-netlify": "^2.3.1",
=======
    "gatsby-plugin-manifest": "^2.4.5",
    "gatsby-plugin-mdx": "1.2.8",
    "gatsby-plugin-netlify": "^2.3.2",
>>>>>>> 2c38a9df
    "gatsby-plugin-netlify-cache": "^0.1.0",
    "gatsby-plugin-nprogress": "^2.3.1",
    "gatsby-plugin-offline": "^3.2.3",
    "gatsby-plugin-react-helmet": "^3.3.1",
    "gatsby-plugin-sharp": "^2.6.4",
    "gatsby-plugin-sitemap": "^2.4.2",
    "gatsby-plugin-theme-ui": "^0.3.0",
    "gatsby-plugin-twitter": "^2.3.1",
    "gatsby-plugin-typography": "^2.5.1",
    "gatsby-remark-autolink-headers": "^2.3.2",
    "gatsby-remark-code-titles": "^1.1.0",
    "gatsby-remark-copy-linked-files": "^2.3.2",
    "gatsby-remark-embedder": "^1.16.0",
    "gatsby-remark-graphviz": "^1.3.1",
    "gatsby-remark-http-to-https": "^1.0.2",
    "gatsby-remark-images": "^3.3.4",
    "gatsby-remark-normalize-paths": "^1.0.0",
    "gatsby-remark-prismjs": "^3.5.1",
    "gatsby-remark-responsive-iframe": "^2.4.2",
    "gatsby-remark-smartypants": "^2.3.1",
    "gatsby-source-airtable": "^2.1.1",
    "gatsby-source-filesystem": "^2.3.4",
    "gatsby-source-git": "^1.0.2",
    "gatsby-source-npm-package-search": "^2.3.3",
    "gatsby-transformer-csv": "^2.3.1",
    "gatsby-transformer-documentationjs": "^4.3.1",
    "gatsby-transformer-gitinfo": "^1.1.0",
    "gatsby-transformer-remark": "^2.8.9",
    "gatsby-transformer-screenshot": "^2.3.5",
    "gatsby-transformer-sharp": "^2.5.2",
    "gatsby-transformer-yaml": "^2.4.1",
    "get-package-json-from-github": "^1.2.1",
    "graphql-request": "1.8.2",
    "gray-percentage": "^2.0.0",
    "hex-rgb": "^4.1.0",
    "hex2rgba": "^0.0.1",
    "js-yaml": "^3.13.1",
    "lodash-es": "^4.17.15",
    "mitt": "^1.2.0",
    "mousetrap": "^1.6.5",
    "node-fetch": "^2.6.0",
    "parse-github-url": "^1.0.2",
    "prism-react-renderer": "^0.2.0",
    "prismjs": "^1.20.0",
    "qs": "^6.9.4",
    "query-string": "^6.12.1",
    "range": "^0.0.3",
    "react": "^16.13.0",
    "react-copy-to-clipboard": "^5.0.2",
    "react-dom": "^16.13.0",
    "react-helmet": "^6.0.0",
    "react-highcharts": "^16.1.0",
    "react-icons": "^3.10.0",
    "react-instantsearch": "^5.7.0",
    "react-modal": "^3.11.2",
    "react-typography": "^1.0.0-alpha.4",
    "rehype-react": "^3.1.0",
    "remove-markdown": "^0.3.0",
    "slash": "^3.0.0",
    "slugify": "^1.4.0",
    "styled-system": "^5.1.5",
    "theme-ui": "^0.3.1",
    "typography": "^1.0.0-alpha.4",
    "typography-plugin-code": "^1.0.0-alpha.0",
    "wcag-contrast": "^2.1.1",
    "xstate": "^4.9.1",
    "zipkin": "^0.19.2",
    "zipkin-javascript-opentracing": "^2.1.0",
    "zipkin-transport-http": "^0.19.2"
  },
  "keywords": [
    "gatsby"
  ],
  "license": "MIT",
  "main": "n/a",
  "private": true,
  "lingui": {
    "sourceLocale": "en",
    "extractBabelOptions": {
      "presets": [
        "babel-preset-gatsby"
      ]
    },
    "localeDir": "src/data/locales",
    "srcPathDirs": [
      "src/components",
      "src/pages",
      "src/templates",
      "src/views"
    ],
    "srcPathIgnorePatterns": [
      "__tests__"
    ],
    "format": "po",
    "sorting": "origin"
  },
  "scripts": {
    "build": "gatsby build",
    "deploy": "gatsby build --prefix-paths && gh-pages -d public",
    "develop": "gatsby develop",
    "start": "npm run develop",
    "serve": "gatsby serve",
    "clean": "gatsby clean",
    "test": "jest",
    "scrapeStarters": "cd src/data/StarterShowcase && node scraper.js",
    "stylelint": "stylelint './src/**/*.js'",
    "forestry:preview": "gatsby develop -p 8080 -H 0.0.0.0",
    "postinstall": "cd plugins/gatsby-transformer-gatsby-api-calls && npm install",
    "lingui:add-locale": "lingui add-locale",
    "lingui:extract": "lingui extract",
    "lingui:compile": "lingui compile",
    "lingui:build": "yarn lingui:extract && yarn lingui:compile"
  },
  "devDependencies": {
    "@lingui/cli": "^2.9.1",
    "@lingui/macro": "^2.9.1",
    "@testing-library/jest-dom": "^5.7.0",
    "@testing-library/react": "^10.0.4",
    "babel-core": "^7.0.0-bridge.0",
    "babel-jest": "^24.9.0",
    "babel-plugin-macros": "^2.8.0",
    "babel-preset-gatsby": "^0.2.36",
    "cross-env": "^5.2.1",
    "front-matter": "^2.3.0",
    "github-api": "^3.3.0",
    "identity-obj-proxy": "^3.0.0",
    "jest": "^25.5.4",
    "stylelint": "^9.10.1",
    "stylelint-config-standard": "^18.3.0",
    "stylelint-config-styled-components": "^0.1.1",
    "stylelint-processor-styled-components": "^1.10.0",
    "webshot": "^0.18.0"
  }
}<|MERGE_RESOLUTION|>--- conflicted
+++ resolved
@@ -21,11 +21,7 @@
     "dotenv": "^8.2.0",
     "email-validator": "^1.2.3",
     "fuse.js": "^3.6.1",
-<<<<<<< HEAD
     "gatsby": "2.21.6-query-webpack-modules.5",
-=======
-    "gatsby": "^2.21.37",
->>>>>>> 2c38a9df
     "gatsby-alias-imports": "^1.0.4",
     "gatsby-core-utils": "^1.2.3",
     "gatsby-design-tokens": "^2.0.5",
@@ -39,15 +35,9 @@
     "gatsby-plugin-guess-js": "^1.3.2",
     "gatsby-plugin-layout": "^1.3.1",
     "gatsby-plugin-mailchimp": "^2.2.3",
-<<<<<<< HEAD
-    "gatsby-plugin-manifest": "^2.4.1",
+    "gatsby-plugin-manifest": "^2.4.5",
     "gatsby-plugin-mdx": "1.2.5-query-webpack-modules.12",
-    "gatsby-plugin-netlify": "^2.3.1",
-=======
-    "gatsby-plugin-manifest": "^2.4.5",
-    "gatsby-plugin-mdx": "1.2.8",
     "gatsby-plugin-netlify": "^2.3.2",
->>>>>>> 2c38a9df
     "gatsby-plugin-netlify-cache": "^0.1.0",
     "gatsby-plugin-nprogress": "^2.3.1",
     "gatsby-plugin-offline": "^3.2.3",
